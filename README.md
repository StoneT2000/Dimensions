# Dimensions

This is an **open sourced** **generic** **Artificial Intelligence competition framework**, intended to provide you fully scalable infrastructure needed to run your own AI competition with no hassle.

All you need to do?

Code a competition design and code a bot

<<<<<<< HEAD
Dimensions handles the rest, including match and tournament running, security, scalability and a local API and website through which you can watch this all happen at once. Dimensions allows you to **design virtually any kind of AI competition** you want in **any language** with its vast array of flexible configuration options and choices.
=======
Dimensions handles the rest, including match running, tournament running, TrueSkill rankings, and a local API and website through which you can watch this all happen at once. Dimensions allows you to **design virtually any kind of AI competition** you want in **any language** with its vast array of flexible configuration options and choices. It also provides the infrastructure required to run the same thing as [Open AI's Gym](https://gym.openai.com/), but as a language agnostic platform (so all you JS Machine Learning enthuthiasts can train your reinforcement learning AI in Dimensions like a Gym now)
>>>>>>> c5bfcbc8

Dimensions utilizes an I/O based model to run competitions and pit AI agents against each other, allowing it to be generic and language agnostic so anyone from any background can compete in your competition design and any machine learning in any language can be done in Dimensions.

This was inspired by [Battlecode](battlecode.org/) and [Halite](https://halite.io/)

Keep reading to learn how to [get started](#getting-started) and make a tournament like this:

![dimensions-trueskill-RPS](assets/dimensions-trueskill-RPS.gif)

Of which the [AI bots](https://github.com/StoneT2000/Dimensions/blob/master/tests/js-kit/rps/rock.js) are all coded in about 10 lines or less (ignoring the starter kit)

```js
const kit = require('./kit');
const agent = new kit.Agent();
agent.initialize().then(async () => {
  while(true) {
    console.log('R'); // tell the match you want to play Rock in the game
    agent.endTurn(); // end turn
    await agent.update(); // wait for updates
  }
});
```

As another proof of concept of how seamless and generalizable this framework is, see [the recreation of Halite 3](https://github.com/StoneT2000/dimensions-halite3) using this framework.

Follow these links to jump straight to [Documentation](https://stonet2000.github.io/Dimensions/index.html),  [Contributing](#contributing), [Development](#development) or [Plans](#plans) curated by the owner and the community.

Also checkout the blog post introducing the motivation for Dimensions and thoughts about it here: https://stonet2000.github.io/blog/posts/Dimensions/index.html

## Features

- Easy to build an AI competition that is language agnostic, allowing any kind of bot in any language to compete in your competitio
- Can run many kinds of AI competitions and run different kinds of competition formats like round robin or using Trueskill in a ladder tournament (like a leaderboard).
- Can wrap your own AI competition built without the dimensions framework to make use of its competition running features such as Trueskill leaderboards
- Comes with an API served locally that gives access to data on ongoing matches and tournaments and allows for direct control of matches and tournaments through the API. See this page for details on this API: https://github.com/StoneT2000/Dimensions/wiki/Dimensions-Station-API
  - Check out https://github.com/StoneT2000/Dimensions-web if you want a website to view the API from.
- Can use plugins like the [MongoDB]() plugin in three lines of code to automatically integrate and scale up your tournament.
- Ensures malicious bots cannot cause harm to your servers through `secureMode`. See [this wiki page](https://github.com/StoneT2000/Dimensions/wiki/Security) for details and best practices

## Requirements

At the moment, MacOS and Linux are 100% supported. Windows platforms work but `secureMode` is disabled for now. It's suggested to use Node 12.x or above. Lower versions are untested.

## Getting Started

This guide will take you through how to start and run a competition built with Javascript/Typescript. To see how to use this framework to run a custom competition built without the dimensions framework, see [this wiki page](https://github.com/StoneT2000/Dimensions/wiki/Custom-Competition-Design) on setting override options.

If you already have a design, feel free to skip to the section on running a [match](#run-a-match) and a [tournament](#run-a-tournament)

First, install the `dimensions-ai` package

```
npm install dimensions-ai
```

Create a new file called `run.js` and inside it we need to first `require` the package

```js
const Dimension = require('dimensions-ai');
```

In order to start writing AI to compete against each other in a competition, you need to do two things.

1. Design the competition
2. Design an AI starter kit

You need to design a competition to allow people to compete and facilitate the matches. More info on that soon. And it is highly suggested to design an AI starter kit so people can get straight into competing.

Let's first design a simple RockPaperScissors competition. To design a competition, you will need to code. On the roadmap there are plans to potentially make a no-code competition designer.

### Designing The Competition

To design the competition we need to create a `class` that extends `Dimension.Design`. Let's call this design `RockPaperScissorsDesign`. All `design` classes requires the implementation of 3 `async` lifecycle functions that facilitate a match, namely

| Design Lifecycle Functions | Purpose                                        |
| -------------------------- | ---------------------------------------------- |
| `initialize`               | Perform match initializations                  |
| `update`                   | Update the match state and return match status |
| `getResults`               | Return the match results                       |

More details found on the documentation [here](https://stonet2000.github.io/Dimensions/classes/_design_index_.design.html)

So now we would have something like

```js
import * as Dimension from 'dimensions-ai';
// or const Dimension = require('dimensions-ai');
class RockPaperScissorsDesign extend Dimension.Design {
  async initialize(match) {
    ...
  }
  async update(match, commands) {
    ...
  }
  async getResults(match) {
    ...
  }
}
```

Each `match` parameter passed in is of type `Match` and is the same `match` that each lifecycle function works with. A `match` exposes key properties and functions for use to design the competition. The most important properties are `match.agents, match.state, match.configs` and important functions are `match.send, match.sendAll`. All documented [here](https://stonet2000.github.io/Dimensions/classes/_match_index_.match.html)

`match.agents` contains all the participating players, named as `agents`, all of type `Agent`. Each agent has fields such as `agent.id` and `agent.name`, useful for designing a competition when trying to decide what to communicate with agents in a competition. In rock paper scissors, usually theres only 2 agents. Note that agents are numbered from 0, 1, 2... and so forth.

`match.state` is a property that accessible through the `match` input parameter of all 3 lifecycle functions, and can be used to store any information that should be retained or use throughout the match. This could be results of past rounds in a best of 3 rock paper scissors game.

`match.configs` is the same argument you pass in when running a `Match`, `Tournament` etc. You can send in same configurations such as how many rounds of rock paper scissors will be played.

`match.send(message, agentID or Agent)` sends a string `message` to the `agent` specified or the agent specified by its `agentID`. `match.sendAll(message)` sends the same message to all agents.

The `commands` parameter is an array of commands objects of the form `{command: string, agentID: number}`

Each command holds a command string, which is essentially something that was logged to output from one of the agents. For example, if an agent with ID `0` did `print('P')` in python or `console.log('P')`, the match engine will pick this up and populate `commands` with the array item `{command: 'P', agentID: 0}`

There are some requirements for these lifecycle functions:

For `initialize`, nothing needs to be returned

For `update`, if you don't return anything, the engine assumes the match is still running. If you return `Dimension.Match.Status.FINISHED`, the engine will conclude the match and stop it.

For `getResults`, it must return or resolve a value, could be a number, an object, etc. 

```js
const Match = Dimension.Match;
class RockPaperScissorsDesign extend Dimension.Design {
  async initialize(match) {
    ... // often communicate to agents via match.send about configurations and state
  }
  async update(match, commands) {
    ... // update match state with the commands
    ... // send information back to agents via match.send to communicate anything
    // suppose we reached the max rounds of rock paper scissors
    if (match.state.rounds === match.state.maxRounds) {
      // we return this to end the match
      return Match.Status.FINISHED;
    }
  async getResults(match) {
    let results = {}
    ... // determine results
    return results; // return them
  }
}
```

An example of a rock paper scissors competition design can be found [here](https://github.com/StoneT2000/Dimensions/blob/master/examples/rock-paper-scissors/rps.js)

Some existing `designs` are provided as examples at [/examples](https://github.com/StoneT2000/Dimensions/blob/master/examples/), which currently includes Rock Paper Scissors (RPS). A Halite 3 design using this framework has also been made and can be found [here](https://github.com/StoneT2000/dimensions-halite3)

If you want to kick start development on your own `design`, check out [/templates/designs](https://github.com/StoneT2000/Dimensions/tree/master/templates/designs)

Look into the documentation on [Match](https://stonet2000.github.io/Dimensions/classes/_match_index_.match.html) and [Agent](https://stonet2000.github.io/Dimensions/classes/_agent_index_.agent.html) for what data is available to you to use in your design.

### Designing an AI Starter Kit

An AI Starter kit is just basic code implemented to help you create an AI to compete in the `design` you made really quickly. This will lead you through how the JavaScript starter kit works, a template of which can be found in [/templates/starter-kits/js](https://github.com/StoneT2000/Dimensions/tree/master/templates/starter-kits/js)

This part is not language bound, so you can program an AI in any language you want for your design! (Just because your friend only codes in Rust and you are a die hard JavaScript fan doesn't mean you two can't compete!)

Other starter kit templates in other languages can be found in [/templates/starter-kits](https://github.com/StoneT2000/Dimensions/tree/master/templates/starter-kits/) and you can use them to help kickstart development for your own starter kit for your own `design`

AI Starter kits are suggested to contain at least two files, `agent.js` (or whichever extension matches your language) and [`myBot.js`](https://github.com/StoneT2000/Dimensions/blob/master/templates/starter-kits/js/myBot.js). It can be merged into one but for organization, splitting it up is better.

[`kit.js`](https://github.com/StoneT2000/Dimensions/blob/master/templates/starter-kits/js/kit.js) should have a `Agent` class with some kind of asynchronous  `initialize, update` functions and a `endTurn` function.

`initialize` should have the agent wait for input from `stdin` (standard input) if anything is being sent to the agent through `match.send` in the `design` in `initialize(match)`.

`update` should do the same thing as `initialize` but is used to update the agent with new information from the match. Updates are sent to this agent through `match.send` in the `design` in `update(match, commands)`.  The agent should typically wait for some signal from the match to tell it to proceed in processing. This can either be a explicit message like `match.sendAll('START')` or just the next set of update commands from the `match`.

`endTurn` should always just print to `stdout` (standard out) `'D_FINISH\n'`

Then in `myBot.js`, a new `kit.Agent` should be initialized as `agent` and should run `agent.initialize`

Once initialization is completely done, then there should be a infinite while loop that runs the AI agent's code and also waits for updates through `agent.update`

For example, in JS this would be equivalent to

```js
const kit = require('./kit');

// create a new agent
const agent = new kit.Agent();
// first initialize the agent, and then proceed to go in a loop waiting for updates and running the AI
agent.initialize().then(async () => {
  while(true) {

    // wait for update from match engine
    await agent.update();

    /** AI Code goes here */

    let commands = [];

    // push some commands in to be processed by the MatchEngine
    commands.push('somecommand');
    commands.push('anothercommand');

    // submit commands to the `MatchEngine` and the `Match`, using ',' as the delimiter
    console.log(commands.join(','));

    // now we end our turn
    agent.endTurn();

  }
});
```

Note that the `await agent.update()` can be moved after `agent.endTurn()` if needed, this really depends on how you make the `design` .

### Run a Match

Now with a design done and a starter kit created, all you have to do is write a quick AI that does something and then run a match as follows:

First initialize your design and pass it a name. Then create a new `dimension` with `Dimension.create`.

```js
let RPSDesign = new RockPaperScissorsDesign('RPS!');
let myDimension = Dimension.create(RPSDesign);
```

We can now run our first match by passing in an array of paths to the bot codes, each of which will generate into a new agent that participates in the match. You can then also pass in any configurations you want accessible through `match.configs` in the life cycle functions of your `design`.

```js
let results = await myDimension.runMatch(
  ['./examples/rock-paper-scissors/bots/smarter.js', 
   './examples/rock-paper-scissors/bots/smarter.js'],
  {
    bestOf: 5 // a configuration accessible in match through match.configs.bestOf
  }
)
```

You can now log the results, of which are the same results returned by your `design's` `getResult` function.

```js
console.log(results)
```

Notice that your console will also print something about a station. It'll give you a link to the `Station`, a local server that gives you access to an API to access and control your Dimension, Matches, Tournaments and more. Check https://github.com/StoneT2000/Dimensions/wiki/Dimensions-Station-API for details on the API.

If you want to view the API from a website, see this repo: https://github.com/StoneT2000/Dimensions-web

### Run a Tournament

This framework also provides tournament running features, which currently include [Round Robin](https://stonet2000.github.io/Dimensions/classes/_tournament_tournamenttypes_roundrobin_index_.roundrobintournament.html), [Elimination]() TODO Add link, and [Ladder](https://stonet2000.github.io/Dimensions/classes/_tournament_tournamenttypes_ladder_index_.laddertournament.html) type tournaments. Additionally, there are various ranking systems used, such as Win/Tie/Loss and Trueskill. This section takes your through a really brief rundown of how to run a tournament. See [this wiki page](https://github.com/StoneT2000/Dimensions/wiki/Running-Tournaments) for more in depth details on setting up the various kinds of tournaments

Here is how you run a tournament. First, you will need a `resultHandler` function. This function must given to the tournament to indicate how the results of a `match` should be interpreted. Recall that these results are returned by the `getResult` command in your design. It is suggested to provide these result handlers in your `Design`. 

Next, you need to pass in some required configurations, namely `type, rankSystem, agentsPerMatch, resultHandler`. The following code snippet shows an example. 

```js
let RPSDesign = new RockPaperScissorsDesign('RPS!');
let myDimension = Dimension.create(RPSDesign);
let Tournament = Dimension.Tournament;
let simpleBot = "./bots/rock.js";
let botSources = [simpleBot, simpleBot, simpleBot, simpleBot, simpleBot];

let RPSTournament = myDimension.createTournament(botSources, {
  name: 'A Best of 329 Rock Paper Scissors Tournament', // give it a name
  type: Tournament.TOURNAMENT_TYPE.LADDER, // Create a Ladder Tournament
  rankSystem: Tournament.RANK_SYSTEM.TRUESKILL, // Use Trueskill to rank bots
  agentsPerMatch: [2], // specify how many bots can play at a time
  defaultMatchConfigs: {
    bestOf: 329
		loggingLevel: Dimension.Logger.LEVEL.NONE
  }
  resultHandler: (results: any) => {
    let ranks = [];
    if (results.winner === 'Tie') {
      ranks = [{rank: 1, agentID: 0}, {rank: 1, agentID: 1}]
    }
    else {
      let loserID = (results.winnerID + 1) % 2;
      ranks = [{rank: 1, agentID: results.winnerID}, {rank: 2, agentID: loserID}]
    }
    return {
      ranks: ranks
    }
  }
});
```

Full documentation on Tournaments can be found [here](https://stonet2000.github.io/Dimensions/classes/_tournament_index_.tournament.html) and documentation on the configuration you can pass in can be found [here](https://stonet2000.github.io/Dimensions/interfaces/_tournament_index_.tournament.tournamentconfigsbase.html).

Note that different tournament types have different tournament configurations and different rank systems have different ranking configurations, all of which can be found on the documentation.

### More Stuff!

<<<<<<< HEAD
The [wiki](https://github.com/StoneT2000/Dimensions/wiki) is populated with more basic and advanced example usages of this framework. This ranges from how to [configure the match engine](https://github.com/StoneT2000/Dimensions/wiki/Configuration#engine-options), [configuring various tournaments and rank systems](https://github.com/StoneT2000/Dimensions/wiki/Running-Tournaments), to tips on designing a successful competition.
=======
The [wiki](https://github.com/StoneT2000/Dimensions/wiki) will soon be populated with more basic and advanced example usages of this framework. This ranges from how to configure the match engine, configuring various tournaments and rank systems, writing a wrapper around a competition design built without Dimensions, to tips on designing a successful competition.

### Strong Recommendations

In a production setting, it is strongly recommended to create a Dimension in `secureMode` to decrease the likelihood of user uploaded bot code of causing any significant harm to a server. By default, `secureMode` is set to false, but you will always get a warning about it. Setting it to true also requires you to run the code as root user.

Agents for each match are spawned in a new child process of the main node process running the match or tournament. To help make it more fair, it is recommended not to simultaneously spawn more agents than the number the number of cores your computer has. Namely, if your matches each allow for 4 agents and your device has 16 cores, then it is recommended to run no more than 4 matches at a time.
>>>>>>> c5bfcbc8

## Contributing

Everyone is more than welcome to contribute to this project! You can open an issue or submit a PR

Check out the issues for this repository to get an idea on something you can help out with!

## Development

This is all written in [TypeScript](https://www.typescriptlang.org/)

First install all necessary packages with

```
npm install
```

Start development by running

```
npm run watch
```

to watch for code changes in the `src` folder and reload the build folder. Note this does not build any frontend code.

Tests are built with [Mocha](https://mochajs.org/) and [Chai](https://www.chaijs.com/). Run them with

```
sudo npm run test
```

Note that sudo is required because of tests being performed on `secureMode` which requires sudo in order to switch users and limit access to possibly malicious bots.

Run

```
npm run build
```

to build the entire library.

## Plans
- Make it easier to create a `Design` (design a competition)
  - Make README easier to READ, and reduce the initial "getting-used-to-framework" curve.
- Make it easier for users to dive deeper into the `MatchEngine`, `Matches`, `Dimensions` to give them greater flexibility over the backend infrastructure
  - At the moment, there are plans for a parallel command stream option, where all agents send commands whenever they want and the engine just sends them to the update function
  - Allow users to tinker the MatchEngine to their needs somehow. (Extend it as a class and pass it to Dimensions)
- Security Designs to help ensure that users won't create `Designs` susceptible to cheating and match breaking behavior from bots participating in a `Match` 
  - Give some guidelines
  - Add some options and default values for certain configurations, e.g.
    - Max command limit per `timeStep` (for a game of rock paper scissors, this would be 1, it wouldn't make sense to flood the `MatchEngine` with several commands, which could break the `Match`)
- Add visualizers for rock paper scissors example and domination example (and others if possible)
- Generalize a match visualizer
- Add more example `Designs` and starter kits for other popular ai games
  - Recreate Kaggle Simulation's xConnect
<|MERGE_RESOLUTION|>--- conflicted
+++ resolved
@@ -6,13 +6,11 @@
 
 Code a competition design and code a bot
 
-<<<<<<< HEAD
-Dimensions handles the rest, including match and tournament running, security, scalability and a local API and website through which you can watch this all happen at once. Dimensions allows you to **design virtually any kind of AI competition** you want in **any language** with its vast array of flexible configuration options and choices.
-=======
-Dimensions handles the rest, including match running, tournament running, TrueSkill rankings, and a local API and website through which you can watch this all happen at once. Dimensions allows you to **design virtually any kind of AI competition** you want in **any language** with its vast array of flexible configuration options and choices. It also provides the infrastructure required to run the same thing as [Open AI's Gym](https://gym.openai.com/), but as a language agnostic platform (so all you JS Machine Learning enthuthiasts can train your reinforcement learning AI in Dimensions like a Gym now)
->>>>>>> c5bfcbc8
-
-Dimensions utilizes an I/O based model to run competitions and pit AI agents against each other, allowing it to be generic and language agnostic so anyone from any background can compete in your competition design and any machine learning in any language can be done in Dimensions.
+Dimensions handles the rest, including match and tournament running, security, scalability and a local API and website through which you can monitor and control the entire system. 
+
+The framework was built with the goals of being **generalizable** and **accessible**. That's why Dimensions utilizes an I/O based model to run competitions and pit AI agents against each other (or themselves!), allowing it to be generic and language agnostic so anyone from any background can compete in your competition design. 
+
+It generalizes to many scenarios, and is able to recreate a range of systems from the Halite 3 AI competition, Battlecode 2020, to a generalized [Open AI's Gym](https://gym.openai.com/) that is open to machine learning in all languages.
 
 This was inspired by [Battlecode](battlecode.org/) and [Halite](https://halite.io/)
 
@@ -47,7 +45,7 @@
 - Can wrap your own AI competition built without the dimensions framework to make use of its competition running features such as Trueskill leaderboards
 - Comes with an API served locally that gives access to data on ongoing matches and tournaments and allows for direct control of matches and tournaments through the API. See this page for details on this API: https://github.com/StoneT2000/Dimensions/wiki/Dimensions-Station-API
   - Check out https://github.com/StoneT2000/Dimensions-web if you want a website to view the API from.
-- Can use plugins like the [MongoDB]() plugin in three lines of code to automatically integrate and scale up your tournament.
+- Can use plugins like the [MongoDB]() plugin in three lines of code to automatically integrate and scale up your tournament and integrate an automatic user authentication and login system.
 - Ensures malicious bots cannot cause harm to your servers through `secureMode`. See [this wiki page](https://github.com/StoneT2000/Dimensions/wiki/Security) for details and best practices
 
 ## Requirements
@@ -298,17 +296,13 @@
 
 ### More Stuff!
 
-<<<<<<< HEAD
 The [wiki](https://github.com/StoneT2000/Dimensions/wiki) is populated with more basic and advanced example usages of this framework. This ranges from how to [configure the match engine](https://github.com/StoneT2000/Dimensions/wiki/Configuration#engine-options), [configuring various tournaments and rank systems](https://github.com/StoneT2000/Dimensions/wiki/Running-Tournaments), to tips on designing a successful competition.
-=======
-The [wiki](https://github.com/StoneT2000/Dimensions/wiki) will soon be populated with more basic and advanced example usages of this framework. This ranges from how to configure the match engine, configuring various tournaments and rank systems, writing a wrapper around a competition design built without Dimensions, to tips on designing a successful competition.
 
 ### Strong Recommendations
 
-In a production setting, it is strongly recommended to create a Dimension in `secureMode` to decrease the likelihood of user uploaded bot code of causing any significant harm to a server. By default, `secureMode` is set to false, but you will always get a warning about it. Setting it to true also requires you to run the code as root user.
+In a production setting, it is strongly recommended to create a Dimension in `secureMode` to decrease the likelihood of user uploaded bot code of causing any significant harm to a server. By default, `secureMode` is set to false, but you will always get a warning about it. Setting it to true also requires you to run the code as root user. Note that running in secureMode requires you to be as root user, so you must run with `sudo`. More details on that [here](https://github.com/StoneT2000/Dimensions/wiki/Security)
 
 Agents for each match are spawned in a new child process of the main node process running the match or tournament. To help make it more fair, it is recommended not to simultaneously spawn more agents than the number the number of cores your computer has. Namely, if your matches each allow for 4 agents and your device has 16 cores, then it is recommended to run no more than 4 matches at a time.
->>>>>>> c5bfcbc8
 
 ## Contributing
 
