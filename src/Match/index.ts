--- conflicted
+++ resolved
@@ -42,11 +42,7 @@
   public name: string;
   
   /**
-<<<<<<< HEAD
    * Match ID. It's always a 12 character NanoID
-=======
-   * Match ID
->>>>>>> 42d4fc38
    */
   public id: NanoID;
 
