--- conflicted
+++ resolved
@@ -230,17 +230,12 @@
           this.log.system('Running custom');
           await this.matchEngine.runCustom(this);
           this.results = await this.getResults();
-<<<<<<< HEAD
-          // we don't perform a kill and clean up here because we expect a custom design to do it itself
-
-=======
 
           // process results with result handler if necessary
           if (overrideOptions.resultHandler) {
             this.results = overrideOptions.resultHandler(this.results);
           }
           resolve(this.results);
->>>>>>> 5e0aa22c
         }
         else {
           // otherwise run the match using the design with calls to this.next()
