import { FatalError, MatchError, NotSupportedError } from "../DimensionError";
import { DeepPartial } from "../utils/DeepPartial";
import { deepMerge } from "../utils/DeepMerge";
import { Design } from '../Design';
import { Design as DesignTypes } from '../Design/types';
import { Logger } from '../Logger';
import os from 'os';
import { Agent } from '../Agent';
import { Match } from '../Match';
import { deepCopy } from '../utils/DeepCopy';
import { spawn, ChildProcess, exec } from 'child_process';
<<<<<<< HEAD
import { EngineOptions as EngineOptionsAlias } from './engineOptions';

type EngineOptions = EngineOptionsAlias;

=======

import pidusage from 'pidusage';

import EngineOptions = MatchEngine.EngineOptions;
>>>>>>> 2d287351
import DDS = DesignTypes.DynamicDataStrings;
/**
 * @class MatchEngine
 * @classdesc The Match Engine that takes a {@link Design} and starts matches by spawning new processes for each 
 * {@link Agent}.
 * 
 * Functionally runs matches as storing the match causes circular problems 
 * (previously Match has Engine, Engine has Match)
 */
export class MatchEngine {

  // The design the MatchEngine runs on
  private design: Design;

  /** Engine options */
  private engineOptions: EngineOptions;
  
  /** Override options */
  private overrideOptions: DesignTypes.OverrideOptions;

  /** Logger */
  private log = new Logger();

  /** 
   * A coordination signal to ensure that all processes are indeed killed due to asynchronous initialization of agents
   * There is a race condition when a tournament/match is being destroyed and while every match is being destroyed, some
   * matches are in the initialization stage where they call the engine's initialize function. As a result, when we 
   * send a match destroy signal, we spawn some processes and haven't spawned some others for the agents. As a result, 
   * all processes eventually get spawned but not all are cleaned up and killed.
   */
  private killOffSignal = false;
  
  // approx extra buffer time given to agents due to engine processing for timeout mechanism
  static timeoutBuffer: number = 25; 
  
  /**
   * Match engine constructor
   * @param design - the design to use
   * @param loggingLevel - the logging level for this engine
   */
  constructor(design: Design, loggingLevel: Logger.LEVEL) {
    this.design = design;
    this.engineOptions = deepCopy(this.design.getDesignOptions().engineOptions);
    this.overrideOptions = deepCopy(this.design.getDesignOptions().override);
    this.log.identifier = `Engine`;
    this.setLogLevel(loggingLevel);
  }

  /** Set log level */
  setLogLevel(loggingLevel: Logger.LEVEL) {
    this.log.level = loggingLevel;
  }
  /** Get the engine options */
  getEngineOptions() {
    return this.engineOptions;
  }
  /** Set the engine options */
  setEngineOptions(newOptions: DeepPartial<EngineOptions> = {}) {
    this.engineOptions = deepMerge(this.engineOptions, newOptions);
  }

  /**
   * Starts up the engine by intializing processes for all the agents and setting some variables for a match
   * @param agents - The agents involved to be setup for the given match
   * @param match - The match to initialize
   * @returns a promise that resolves true if succesfully initialized
   */
  async initialize(agents: Array<Agent>, match: Match): Promise<void> {
    
    this.log.systembar();

    let agentSetupPromises: Array<Promise<void>> = [];

    match.agents.forEach((agent: Agent, index: number) => {
      agentSetupPromises.push(this.initializeAgent(agent, match));
    }, this);

    await Promise.all(agentSetupPromises);
    this.log.system('FINISHED INITIALIZATION OF PROCESSES\n');
    return;
  }


  /**
   * Returns a promise that resolves once the process succesfully spawned and rejects if error occurs
   * @param pid - process id to check
   */
  private async spawnedPromise(pid: number) {
    const refreshRate = 10;
    const checkSpawn = () => {
      return new Promise((resolve, reject) => {
        exec(`ps -p ${pid}`, (err, stdout) => {
          if (err) reject(err);
          if (stdout.split('\n').length > 2) {
            resolve();
          }
          reject();
        });
      })
    }
    const setSpawnCheckTimer = (resolve, reject) => {
      setTimeout(() => {
        checkSpawn().then(() => {
          resolve();
        }).catch((err) => {
          if (err) reject(err);
          setSpawnCheckTimer(resolve, reject);
        })
      }, refreshRate);
    }
    return new Promise((resolve, reject) => {
      setSpawnCheckTimer(resolve, reject);
    });
  }

  /**
   * Initializes a single agent, called by {@link initialize}
   * @param agent - agent to initialize
   * @param match - match to initialize in
   */
  private async initializeAgent(agent: Agent, match: Match): Promise<void> {
    this.log.system("Setting up and spawning " + agent.name + ` | Command: ${agent.cmd} ${agent.src}`);

    // wait for install step
    await agent._install();
    this.log.system('Succesfully ran install step for agent ' + agent.id);

    // wait for compilation step
    await agent._compile();
    this.log.system('Succesfully ran compile step for agent ' + agent.id);

    // spawn the agent process
    let p = await agent._spawn();
    this.log.system('Spawned agent ' + agent.id);

    // add listener for memory limit exceeded
    p.on(MatchEngine.AGENT_EVENTS.EXCEED_MEMORY_LIMIT, (stat) => {
      this.engineOptions.memory.memoryCallback(agent, match, this.engineOptions);
    });

    // add listener for timeouts
    p.on(MatchEngine.AGENT_EVENTS.TIMEOUT, () => {
      this.engineOptions.timeout.timeoutCallback(agent, match, this.engineOptions);
    })

    match.idToAgentsMap.set(agent.id, agent);

    // set agent status as running
    agent.status = Agent.Status.RUNNING;

    // handler for stdout of Agent processes. Stores their output commands and resolves move promises
    p.stdout.on('readable', () => {

      let data: Array<string>;
      while (data = p.stdout.read()) {
        // split chunks into line by line and handle each line of commands
        let strs = `${data}`.split('\n');

        // first store data into a buffer and process later if no newline character is detected
        // if final char in the strs array is not '', then \n is not at the end
        if (this.engineOptions.commandLines.waitForNewline && strs.length >= 1 && strs[strs.length - 1] != '') {
          // using split with \n should make any existing final \n character to be set as '' in strs array
          
          // if there is an existing buffer from the previous 'readable' event, 
          // concat it to the first strs element as it belongs with that
          if (strs.length > 1) {
            // greater than 1 implies the first strs element is delimited by a \n
            strs[0] = agent._buffer.join('').concat(strs[0])
            agent._buffer = [];
          }
          for (let i = 0; i < strs.length - 1; i++) {
            if (strs[i] === '') continue;
            if (agent.isAllowedToSendCommands()) {
              this.handleCommmand(agent, strs[i]);
            }
          }
          // push whatever didn't have a newline into buffer
          agent._buffer.push(strs[strs.length - 1]);
        }
        else {
          if (strs.length > 1) {
            // greater than 1 implies the first strs element is delimited by a \n
            strs[0] = agent._buffer.join('').concat(strs[0]);
            agent._buffer = [];
          }
          // this.log.systemIO(`${agent.name} - stdout: ${strs}`);
          for (let i = 0; i < strs.length; i++) {
            if (strs[i] === '') continue;
            if (agent.isAllowedToSendCommands()) {
              this.handleCommmand(agent, strs[i]);
            }
          }
        }
        
      }
    });

    // log stderr from agents to this stderr if option active
    p.stderr.on('data', (data) => {
      this.log.error(`${agent.id}: ${data.slice(0, data.length - 1)}`);
    });

    // when process closes, print message
    p.on('close', (code) => {
      this.log.system(`${agent.name} | id: ${agent.id} - exited with code ${code}`);

      // remove the agent files if on secureMode and double check it is the temporary directory
      if (agent.options.secureMode) {
        let tmpdir = os.tmpdir();
        if (agent.cwd.slice(0, tmpdir.length) === tmpdir) {
          exec(`sudo rm -rf ${agent.cwd}`);
        }
        else {
          this.log.error('couldn\'t remove agent files while in secure mode');
        }
      }
      
    });

    // store process
    agent.process = p;

    if (this.engineOptions.memory.active) {
      const checkAgentMemoryUsage = () => {
        // setting { maxage: 0 } because otherwise pidusage leaves interval "memory leaks" and process doesn't exit fast
        pidusage(agent.process.pid, { maxage: 0 }).then((stat) => {
          if (stat.memory > this.engineOptions.memory.limit) {
            agent.process.emit(MatchEngine.AGENT_EVENTS.EXCEED_MEMORY_LIMIT, stat);
          }
        }).catch(() => {
          // ignore errors
        });
      }
      checkAgentMemoryUsage();
      agent.memoryWatchInterval = setInterval(() => {
        checkAgentMemoryUsage();
      }, this.engineOptions.memory.checkRate);
    }


    // this is for handling a race condition explained in the comments of this.killOffSignal
    // Briefly, sometimes agent process isn't stored yet during initialization and doesn't get killed as a result
    if (this.killOffSignal) {
      this.kill(agent);
    }
  }

  /**
   * Handles partial stdout from an agent
   * @param agent - the agent to process the command for
   * @param str - the string the agent sent
   */
  private async handleCommmand(agent: Agent, str: string) {

    // TODO: Implement parallel command stream type
    if (this.engineOptions.commandStreamType === MatchEngine.COMMAND_STREAM_TYPE.SEQUENTIAL) {
      // IF SEQUENTIAL, we wait for each unit to finish their move and output their commands
      
      switch (this.engineOptions.commandFinishPolicy) {
        
        case MatchEngine.COMMAND_FINISH_POLICIES.FINISH_SYMBOL:
          // if we receive the symbol representing that the agent is done with output and now awaits for updates
          if (`${str}` === this.engineOptions.commandFinishSymbol) { 
            agent.finishMove();
          }
          else {
            agent.currentMoveCommands.push(str);
          }
          break;
        case MatchEngine.COMMAND_FINISH_POLICIES.LINE_COUNT:
          
          // if we receive the finish symbol, we mark agent as done with output (finishes their move prematurely)
          if (`${str}` === this.engineOptions.commandFinishSymbol) { 
            agent.finishMove();
          }
          // only log command if max isnt reached
          else if (agent.currentMoveCommands.length < this.engineOptions.commandLines.max - 1) {
            agent.currentMoveCommands.push(str);
          }
          // else if on final command before reaching max, push final command and resolve
          else if (agent.currentMoveCommands.length == this.engineOptions.commandLines.max - 1) {
            agent.finishMove();
            agent.currentMoveCommands.push(str);
          }
          break;
        case MatchEngine.COMMAND_FINISH_POLICIES.CUSTOM:
          // TODO: Not implemented yet
          throw new NotSupportedError('Custom command finish policies are not allowed yet');
          break;
      }

    }
    // else if (this.engineOptions.commandStreamType === COMMAND_STREAM_TYPE.PARALLEL) {
    //   // If PARALLEL, theres no waiting, we store commands immediately and resolve right away after each command
    //   agent.currentMoveResolve();
    //   // updates to match are first come first serve
    // }
  }

  /**
   * Attempts to gracefully and synchronously stop a match's agents
   * @param match - the match to stop
   */
  public async stop(match: Match) {
    match.agents.forEach((agent) => {
      agent.process.kill('SIGSTOP')
      agent.status = Agent.Status.STOPPED;
    });
    this.log.system('Stopped all agents');
  }

  /**
   * Attempts to gracefully and synchronously resume a previously stopped match
   * @param match - the match to resume
   */
  public async resume(match: Match) {
    match.agents.forEach((agent) => {
      agent._allowCommands();
      agent.process.kill('SIGCONT')
      agent.status = Agent.Status.RUNNING;
    });
    this.log.system('Resumed all agents');
  }

  /**
   * Kills all agents and processes from a match and cleans up. Kills any game processes as well. Shouldn't be used
   * for custom design based matches. Called by {@link Match}
   * 
   * @param match - the match to kill all agents in and clean up
   */
  public async killAndClean(match: Match) {
    // set to true to ensure no more processes are being spawned.
    this.killOffSignal = true; 
    match.agents.forEach((agent) => {
      // kill the process if it is not null
      if (agent.process) {
        this.kill(agent);
      }
    });
  }

  /**
   * Kills an agent and closes the process, and no longer attempts to receive coommands from it anymore
   * @param agent - the agent to kill off
   */
  public async kill(agent: Agent) {
    agent._terminate();
    agent.currentMoveResolve();
    this.log.system(`Killed off agent ${agent.id} - ${agent.name}`);
  }
  
  /**
   * Returns a promise that resolves with all the commands loaded from the previous time step of the provided match
   * This coordinates all the Agents and waits for each one to finish their step
   * @param match - The match to get commands from agents for
   * @returns a promise that resolves with an array of {@link MatchEngine.Command} elements, holding the command and id 
   * of the agent that sent it
   */
  public getCommands(match: Match): Promise<Array<MatchEngine.Command>> {
    return new Promise((resolve) => {
      let commands: Array<MatchEngine.Command> = [];
      let nonTerminatedAgents = match.agents.filter((agent: Agent) => {
        return !agent.isTerminated();
      })
      let allAgentMovePromises = nonTerminatedAgents.map((agent: Agent) => {
        return agent.currentMovePromise;
      });
      Promise.all(allAgentMovePromises).then(() => {
        
        this.log.system(`All move promises resolved`);
        match.agents.forEach((agent: Agent) => {
          // TODO: Add option to store sets of commands delimited by '\n' for an Agent as different sets of commands /// for that Agent. Default right now is store every command delimited by the delimiter

          // for each set of commands delimited by '\n' in stdout of process, split it by delimiter and push to 
          // commands
          agent.currentMoveCommands.forEach((commandString) => {
            commandString.split(this.engineOptions.commandDelimiter).forEach((c) => {
              // we don't accept '' as commands.
              if (c !== '') {
                commands.push({command: c, agentID: agent.id})
              }
            });
          });
        });

        this.log.system2(`Agent commands at end of time step ${match.timeStep} to be sent to match on time step ${match.timeStep + 1} `);
        this.log.system2(commands.length ? JSON.stringify(commands) : 'No commands');
        resolve(commands);
      });
    });
  }

  /**
   * Sends a message to a particular process governed by an agent in a specified match specified by the agentID
   * @param match - the match to work with
   * @param message - the message to send to agent's stdin
   * @param agentID - id that specifies the agent in the match to send the message to
   */
  public send(match: Match, message: string, agentID: Agent.ID): Promise<boolean> {
    return new Promise((resolve, reject) => {
      let agent = match.idToAgentsMap.get(agentID);
      if (!agent.process.stdin.destroyed && !agent.isTerminated()) {
        agent.process.stdin.write(`${message}\n`, (error: Error) => {
          if (error) reject(error);
          resolve(true);
        });
      }
      else {
        this.log.error(`Agent ${agentID} - ${agent.name} - has been killed off already, can't send messages now`);
      }
    });
  }

  /**
   * TODO: Initialize a custom design based match and run through some basic security measures
   * @param match - The match to initialize with a custom design
   */
  async initializeCustom(match: Match): Promise<boolean> {
    return true;
  }

  /**
   * Run a custom match. A custom match much print to stdout all relevant data to be used by the engine and 
   * Dimensions framework. All output after the conclude command from {@link Design.OverrideOptions} is outputted
   * is stored as a list of new line delimited strings and returned as the match results. The match must exit with 
   * exit code 0 to be marked as succesfully complete and the processing of results stops and this function resolves
   * @param match - the match to run
   */
  public runCustom(match: Match): Promise<Array<string>> {
    return new Promise((resolve, reject) => {
      
      if (this.overrideOptions.active == false) {
        reject(new FatalError('Override was not set active! Make sure to set the overide.active field to true'));
      }
      let cmd = this.overrideOptions.command;
  
      let parsed = this.parseCustomArguments(match, this.overrideOptions.arguments);
  
      // spawn the match process with the parsed arguments
      let matchProcessTimer: any;

      let fullcmd = [cmd, parsed.join(' ')];
      match.matchProcess = spawn(cmd, parsed).on('error', (err) => {
        if (err) throw err;
      });
      this.log.system(`${match.name} | id: ${match.id} - spawned: ${fullcmd}`);

      let matchTimedOut = false;
      // set up timer if specified
      if (this.overrideOptions.timeout !== null) {
        matchProcessTimer = setTimeout(() => {
          this.log.system(`${match.name} | id: ${match.id} - Timed out`);
          match.matchProcess.kill('SIGKILL');
          matchTimedOut = true;
        }, this.overrideOptions.timeout);
      }

  
      let processingStage = false;
      match.matchProcess.stdout.on('readable', () => {
        let data: string[];
        while (data = match.matchProcess.stdout.read()) {
          // split chunks into line by line and handle each line of output
          let strs = `${data}`.split('\n');
          for (let i = 0; i < strs.length; i++) {
            let str = strs[i];

            // skip empties
            if (str === '') continue;
  
            // if we reached conclude command, default being D_MATCH_FINISHED, we start the processing stage
            if (str === this.overrideOptions.conclude_command) {
              processingStage = true;
            }
            // else if we aren't in the processing stage
            else if (!processingStage) {
              // store all stdout 
              match.state.matchOutput.push(str);
            }
            // otherwise we are in processing stage
            else {
              // store into results
              match.results.push(str);
            }
          }
        }
      });

      match.matchProcess.stdout.on('close', (code) => {
        this.log.system(`${match.name} | id: ${match.id} - exited with code ${code}`);
        if (matchTimedOut) {
          reject(new MatchError('Match timed out'));
        }
        else {
          clearTimeout(matchProcessTimer);
          resolve(match.results);
          
        }
      });

    });
  }

  /**
   * Attempts to stop a {@link Match} based on a custom {@link Design}
   * @param match - the match to stop
   */
  public async stopCustom(match: Match) {
    // attempt to stop the match
    match.matchProcess.kill('SIGSTOP');
    // TODO: stop the match process timer
  };

  /**
   * Attempts to resume a {@link Match} based on a custom {@link Design}
   * @param match - the match to resume
   */
  public async resumeCustom(match: Match) {
    // attempt to resume the match
    match.matchProcess.kill('SIGCONT');
  };

  /**
   * Attempts to kill and clean up anything else for a custom design based match
   * @param match - the match to kill and clean up
   */
  public async killAndCleanCustom(match: Match) {
    if (match.matchProcess) match.matchProcess.kill('SIGKILL');
  }

  /**
   * Parses a list of arguments for a given match and populates relevant strings as needed
   * @param match - the match to parse arguments for
   * @param args - the arguments to parse
   */
  private parseCustomArguments(match: Match, args: Array<string | DDS>): Array<string> {

    if (match.matchStatus === Match.Status.UNINITIALIZED) {
      throw new FatalError(`Match ${match.id} - ${match.name} is not initialized yet`);
    }

    let parsed = [];
    
    for (let i = 0; i < args.length; i++) {
      switch(args[i]) {
        case DDS.D_FILES:
          match.agents.forEach((agent) => {
            parsed.push(agent.file);
          });
          break;
        case DDS.D_TOURNAMENT_IDS:
          match.agents.forEach((agent) => {
            // pass in tournament ID string if it exists, otherwise pass in 0
            parsed.push(agent.tournamentID.id ? agent.tournamentID : '0');
          });
          break;
        case DDS.D_AGENT_IDS:
          match.agents.forEach((agent) => {
            parsed.push(agent.id);
          });
          break;
        case DDS.D_MATCH_ID:
          parsed.push(match.id);
          break;
        case DDS.D_MATCH_NAME:
          parsed.push(match.name);
          break;
        case DDS.D_NAMES:
          match.agents.forEach((agent) => {
            let parsedName = agent.name;
            parsedName = parsedName.replace('/', '-');
            parsedName = parsedName.replace(' ', '_');
            parsed.push(parsedName);
          });
        default:
          parsed.push(args[i]);
          break;
      }
    }

    return parsed;
  }

}

export module MatchEngine {

  /**
   * Various policies available that describe the requirements before an agent is marked as done with sending commands 
   * at some time step
   */
  export enum COMMAND_FINISH_POLICIES {
    /**
     * Agent's finish their commands by sending a finish symbol, namely {@link EngineOptions.commandFinishSymbol}
     */
    FINISH_SYMBOL = 'finish_symbol',
    
    /**
     * Agent's finish their commands by either sending a finish symmbol or after they send 
     * {@link EngineOptions.commandLines.max} lines
     */
    LINE_COUNT = 'line_count',
    /**
     * Custom finishing policy provided by user. Not allowed at the moment
     */
    CUSTOM = 'custom'
    // TODO: implement custom finish policy
  }

  /**
   * Engine Options that specify how the MatchEngine should operate on a {@link Match}
   */
<<<<<<< HEAD
  export type EngineOptions = EngineOptionsAlias;
=======
  export interface EngineOptions {
    /** The command streaming type */
    commandStreamType: COMMAND_STREAM_TYPE,
    /** 
     * Delimiter for seperating commands from agents in their stdout and then sending these delimited commands to
     * {@link Design.update}. If an agent sent `move a b 3,run 24 d,t 3` and the delimiter is `','` then the 
     * {@link Design.update} function will receive commands `'move a b 3'` and `'run 24 d'` and `'t 3'`
     * @default ','
     */
    commandDelimiter: string, 
    /** 
     * The finish symbol to use 
     * @default 'D_FINISH'
     */
    commandFinishSymbol: string,
    /** 
     * Which kind of command finishing policy to use 
     * @default 'finish_symbol'
     */
    commandFinishPolicy: COMMAND_FINISH_POLICIES,
    /** 
     * Options for the {@link COMMAND_FINISH_POLICIES.LINE_COUNT} finishing policy. Used only if this policy is active
     */
    commandLines: {
      /** 
       * Maximum lines of commands delimited by new line characters '\n' allowed before engine cuts off an Agent 
       * @default 1
       */
      max: number,
      /** 
       * Whether the engine should wait for a newline character before processing the line of commands received 
       * This should for most cases be set to `true`; false will lead to some unpredictable behavior.
       * @default true
       */
      waitForNewline: boolean
    }

    /** 
     * Options for timeouts of agents 
     */
    timeout: {
      /** 
       * On or not 
       * @default true 
       */
      active: boolean,
      /** 
       * How long in milliseconds each agent is given before they are timed out and the timeoutCallback 
       * function is called
       * @default 1000
       */
      max: number,
      /** 
       * the callback called when an agent times out. 
       * Default is kill the agent with {@link Match.kill}.
       */
      timeoutCallback: 
      /** 
       * @param agent the agent that timed out
       * @param match - the match the agent timed out in
       * @param engineOptions - a copy of the engineOptions used that timed out the agent
       */
        (agent: Agent, match: Match, engineOptions: EngineOptions) => void
    }

    /**
     * Options related to the memory usage of agents. The memoryCallback is called when the limit is reached
     */
    memory: {
      /**
       * Whether or not the engine will monitor the memory use
       * @default true
       */
      active: boolean,

      /**
       * Maximum number of bytes an agent can use before the memoryCallback is called
       * @default 1 GB (1,000,000,000 bytes)
       */
      limit: number

      /**
       * The callback called when an agent raeches the memory limit
       * Default is kill the agent with {@link Match.kill}
       */
      memoryCallback:
      /** 
       * @param agent the agent that reached the memory limit
       * @param match - the match the agent was in
       * @param engineOptions - a copy of the engineOptions used in the match
       */
        (agent: Agent, match: Match, engineOptions: EngineOptions) => void

      /**
       * How frequently the engine checks the memory usage of an agent in milliseconds
       * @default 100
       */
      checkRate: number
    }
  }
>>>>>>> 2d287351

  /** Standard ways for commands from agents to be streamed to the MatchEngine for the {@link Design} to handle */
  export enum COMMAND_STREAM_TYPE {
    /** First come first serve for commands run. Not implemented */
    PARALLEL = 'parallel',
    /** Each agent's set of commands is run before the next agent */
    SEQUENTIAL = 'sequential'
  };
  /**
   * A command delimited by the delimiter of the match engine from all commands sent by agent specified by agentID
   */
  export interface Command {
    command: string
    agentID: Agent.ID
  }

  export enum AGENT_EVENTS {
    EXCEED_MEMORY_LIMIT = 'exceedMemoryLimit',
    TIMEOUT = 'timeout'
  }
}

export const BOT_USER = 'dimensions_bot';
export const ROOT_USER = 'root';<|MERGE_RESOLUTION|>--- conflicted
+++ resolved
@@ -9,17 +9,10 @@
 import { Match } from '../Match';
 import { deepCopy } from '../utils/DeepCopy';
 import { spawn, ChildProcess, exec } from 'child_process';
-<<<<<<< HEAD
 import { EngineOptions as EngineOptionsAlias } from './engineOptions';
 
 type EngineOptions = EngineOptionsAlias;
 
-=======
-
-import pidusage from 'pidusage';
-
-import EngineOptions = MatchEngine.EngineOptions;
->>>>>>> 2d287351
 import DDS = DesignTypes.DynamicDataStrings;
 /**
  * @class MatchEngine
@@ -632,110 +625,7 @@
   /**
    * Engine Options that specify how the MatchEngine should operate on a {@link Match}
    */
-<<<<<<< HEAD
   export type EngineOptions = EngineOptionsAlias;
-=======
-  export interface EngineOptions {
-    /** The command streaming type */
-    commandStreamType: COMMAND_STREAM_TYPE,
-    /** 
-     * Delimiter for seperating commands from agents in their stdout and then sending these delimited commands to
-     * {@link Design.update}. If an agent sent `move a b 3,run 24 d,t 3` and the delimiter is `','` then the 
-     * {@link Design.update} function will receive commands `'move a b 3'` and `'run 24 d'` and `'t 3'`
-     * @default ','
-     */
-    commandDelimiter: string, 
-    /** 
-     * The finish symbol to use 
-     * @default 'D_FINISH'
-     */
-    commandFinishSymbol: string,
-    /** 
-     * Which kind of command finishing policy to use 
-     * @default 'finish_symbol'
-     */
-    commandFinishPolicy: COMMAND_FINISH_POLICIES,
-    /** 
-     * Options for the {@link COMMAND_FINISH_POLICIES.LINE_COUNT} finishing policy. Used only if this policy is active
-     */
-    commandLines: {
-      /** 
-       * Maximum lines of commands delimited by new line characters '\n' allowed before engine cuts off an Agent 
-       * @default 1
-       */
-      max: number,
-      /** 
-       * Whether the engine should wait for a newline character before processing the line of commands received 
-       * This should for most cases be set to `true`; false will lead to some unpredictable behavior.
-       * @default true
-       */
-      waitForNewline: boolean
-    }
-
-    /** 
-     * Options for timeouts of agents 
-     */
-    timeout: {
-      /** 
-       * On or not 
-       * @default true 
-       */
-      active: boolean,
-      /** 
-       * How long in milliseconds each agent is given before they are timed out and the timeoutCallback 
-       * function is called
-       * @default 1000
-       */
-      max: number,
-      /** 
-       * the callback called when an agent times out. 
-       * Default is kill the agent with {@link Match.kill}.
-       */
-      timeoutCallback: 
-      /** 
-       * @param agent the agent that timed out
-       * @param match - the match the agent timed out in
-       * @param engineOptions - a copy of the engineOptions used that timed out the agent
-       */
-        (agent: Agent, match: Match, engineOptions: EngineOptions) => void
-    }
-
-    /**
-     * Options related to the memory usage of agents. The memoryCallback is called when the limit is reached
-     */
-    memory: {
-      /**
-       * Whether or not the engine will monitor the memory use
-       * @default true
-       */
-      active: boolean,
-
-      /**
-       * Maximum number of bytes an agent can use before the memoryCallback is called
-       * @default 1 GB (1,000,000,000 bytes)
-       */
-      limit: number
-
-      /**
-       * The callback called when an agent raeches the memory limit
-       * Default is kill the agent with {@link Match.kill}
-       */
-      memoryCallback:
-      /** 
-       * @param agent the agent that reached the memory limit
-       * @param match - the match the agent was in
-       * @param engineOptions - a copy of the engineOptions used in the match
-       */
-        (agent: Agent, match: Match, engineOptions: EngineOptions) => void
-
-      /**
-       * How frequently the engine checks the memory usage of an agent in milliseconds
-       * @default 100
-       */
-      checkRate: number
-    }
-  }
->>>>>>> 2d287351
 
   /** Standard ways for commands from agents to be streamed to the MatchEngine for the {@link Design} to handle */
   export enum COMMAND_STREAM_TYPE {
